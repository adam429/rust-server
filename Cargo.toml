[package]
name = "server"
version = "0.1.0"
edition = "2021"

[dependencies]
serde = { version = "1.0", features = ["derive"] }
serde_json = "1.0"
toml = "0.5"
byteorder = "1.4"
chrono = "0.4"
rand = "0.8"
<<<<<<< HEAD
lazy_static = "1.4.0"
=======
tracing = "0.1"
tracing-subscriber = { version = "0.3", features = ["env-filter"] }
tracing-appender = "0.2"
dotenvy = "0.15"
>>>>>>> 710e66fa
<|MERGE_RESOLUTION|>--- conflicted
+++ resolved
@@ -10,11 +10,8 @@
 byteorder = "1.4"
 chrono = "0.4"
 rand = "0.8"
-<<<<<<< HEAD
 lazy_static = "1.4.0"
-=======
 tracing = "0.1"
 tracing-subscriber = { version = "0.3", features = ["env-filter"] }
 tracing-appender = "0.2"
-dotenvy = "0.15"
->>>>>>> 710e66fa
+dotenvy = "0.15"